package nl.tudelft.ewi.git.client;

import java.io.File;
import java.util.List;
import java.util.Map;

import nl.tudelft.ewi.git.models.CommitModel;
import nl.tudelft.ewi.git.models.CreateRepositoryModel;
import nl.tudelft.ewi.git.models.DetailedRepositoryModel;
import nl.tudelft.ewi.git.models.DiffModel;
import nl.tudelft.ewi.git.models.EntryType;
import nl.tudelft.ewi.git.models.RepositoryModel;

/**
 * This class allows you query and manipulate repositories on the git-server.
 */
public interface Repositories {
	
	/**
	 * @return All currently active {@link RepositoryModel} objects on the git-server.
	 */
	List<RepositoryModel> retrieveAll();

	/**
	 * This method retrieves the specified {@link RepositoryModel} from the git-server.
	 * 
	 * @param model
	 *            The {@link RepositoryModel} to retrieve from the git-server.
	 * @return The retrieved {@link RepositoryModel} object.
	 */
	DetailedRepositoryModel retrieve(RepositoryModel model);

	/**
	 * This mehtod retrieves the specified {@link RepositoryModel} from the git-server.
	 * 
	 * @param name
	 *            The name of the {@link RepositoryModel} to retrieve from the git-server.
	 * @return The retrieved {@link RepositoryModel} object.
	 */
	DetailedRepositoryModel retrieve(String name);

	/**
	 * This method creates a new {@link RepositoryModel} on the git-server.
	 * 
	 * @param newRepository
	 *            The new {@link RepositoryModel} to provision on the git-server.
	 * @return The created {@link RepositoryModel} on the git-server.
	 */
	DetailedRepositoryModel create(CreateRepositoryModel newRepository);

	/**
	 * This method deletes the specified {@link RepositoryModel} from the git-server.
	 * 
	 * @param repository
	 *            The {@link RepositoryModel} to remove from the git-server.
	 */
	void delete(RepositoryModel repository);

	/**
	 * This method lists all commits in the {@link RepositoryModel} on the git-server.
	 * 
	 * @param repository
	 *            The {@link RepositoryModel} to list all commits for.
	 * @return A {@link List} of all {@link CommitModel} object for the specified repository.
	 */
	List<CommitModel> listCommits(RepositoryModel repository);

	/**
	 * This method retrieves a specific commit in the {@link RepositoryModel} on the git-server.
	 * 
	 * @param repository
	 *            The {@link RepositoryModel} to list all commits for.
	 * @param commitId
	 *            The commit to retrieve.
	 * @return A {@link CommitModel} object from the specified repository.
	 */
	CommitModel retrieveCommit(RepositoryModel repository, String commitId);

	/**
	 * This method lists all diffs for the two specified commit IDs.
	 * 
	 * @param repository
	 *            The {@link RepositoryModel} to fetch the diffs for.
	 * @param oldCommitId
	 *            The first commit ID.
	 * @param newCommitId
	 *            The second commit ID.
	 * @return A {@link List} of all {@link DiffModel} objects.
	 */
	List<DiffModel> listDiffs(RepositoryModel repository, String oldCommitId, String newCommitId);

	/**
	 * THis method lists all entries on the specified path of the specified repository at the
	 * specified commit ID.
	 * 
	 * @param repository
	 *            The {@link RepositoryModel} to inspect.
	 * @param commitId
	 *            The commit ID to inspect.
	 * @param path
	 *            The path to list all files and folders of.
	 * @return A {@link List} with files and directory names.
	 */
<<<<<<< HEAD
	public Map<String, EntryType> listDirectoryEntries(final RepositoryModel repository, final String commitId, final String path) {
		return perform(new Request<Map<String, EntryType>>() {
			@Override
			public Map<String, EntryType> perform(Client client) {
				return client.target(createUrl(repository.getPath() + "/tree/" + encode(commitId) + "/" + encode(path)))
					.request(MediaType.APPLICATION_JSON)
					.get(new GenericType<Map<String, EntryType>>() {
					});
			}
		});
	}
=======
	List<String> listDirectoryEntries(RepositoryModel repository, String commitId, String path);
>>>>>>> c56e17e9

	/**
	 * This method retrieves the contents of a file at the specified commit ID of the repository.
	 * 
	 * @param repository
	 *            The {@link RepositoryModel} to inspect.
	 * @param commitId
	 *            The commit ID to inspect.
	 * @param path
	 *            The path of the file to inspect.
	 * @return The contents of the specified file.
	 */
<<<<<<< HEAD
	public String showFile(final RepositoryModel repository, final String commitId, final String path) {
		return perform(new Request<String>() {
			@Override
			public String perform(Client client) {
				return client.target(createUrl(repository.getPath() + "/file/" + encode(commitId) + "/" + encode(path)))
					.request(MediaType.MULTIPART_FORM_DATA)
					.get(String.class);
			}
		});
	}
	
	/**
	 * This method retrieves the contents of a binary file at the specified commit ID of the repository.
	 * 
	 * @param repository
	 *            The {@link RepositoryModel} to inspect.
	 * @param commitId
	 *            The commit ID to inspect.
	 * @param path
	 *            The path of the file to inspect.
	 * @return The contents of the specified file.
	 */
	public File showBinFile(final RepositoryModel repository, final String commitId, final String path) {
		return perform(new Request<File>() {
			@Override
			public File perform(Client client) {
				return client.target(createUrl(repository.getPath() + "/file/" + encode(commitId) + "/" + encode(path)))
					.request(MediaType.MULTIPART_FORM_DATA)
					.get(File.class);
			}
		});
	}

=======
	String showFile(RepositoryModel repository, String commitId, String path);
	
>>>>>>> c56e17e9
}<|MERGE_RESOLUTION|>--- conflicted
+++ resolved
@@ -101,21 +101,7 @@
 	 *            The path to list all files and folders of.
 	 * @return A {@link List} with files and directory names.
 	 */
-<<<<<<< HEAD
-	public Map<String, EntryType> listDirectoryEntries(final RepositoryModel repository, final String commitId, final String path) {
-		return perform(new Request<Map<String, EntryType>>() {
-			@Override
-			public Map<String, EntryType> perform(Client client) {
-				return client.target(createUrl(repository.getPath() + "/tree/" + encode(commitId) + "/" + encode(path)))
-					.request(MediaType.APPLICATION_JSON)
-					.get(new GenericType<Map<String, EntryType>>() {
-					});
-			}
-		});
-	}
-=======
-	List<String> listDirectoryEntries(RepositoryModel repository, String commitId, String path);
->>>>>>> c56e17e9
+	public Map<String, EntryType> listDirectoryEntries(RepositoryModel repository, String commitId, String path);
 
 	/**
 	 * This method retrieves the contents of a file at the specified commit ID of the repository.
@@ -128,17 +114,7 @@
 	 *            The path of the file to inspect.
 	 * @return The contents of the specified file.
 	 */
-<<<<<<< HEAD
-	public String showFile(final RepositoryModel repository, final String commitId, final String path) {
-		return perform(new Request<String>() {
-			@Override
-			public String perform(Client client) {
-				return client.target(createUrl(repository.getPath() + "/file/" + encode(commitId) + "/" + encode(path)))
-					.request(MediaType.MULTIPART_FORM_DATA)
-					.get(String.class);
-			}
-		});
-	}
+	public String showFile(RepositoryModel repository, String commitId, String path);
 	
 	/**
 	 * This method retrieves the contents of a binary file at the specified commit ID of the repository.
@@ -151,19 +127,6 @@
 	 *            The path of the file to inspect.
 	 * @return The contents of the specified file.
 	 */
-	public File showBinFile(final RepositoryModel repository, final String commitId, final String path) {
-		return perform(new Request<File>() {
-			@Override
-			public File perform(Client client) {
-				return client.target(createUrl(repository.getPath() + "/file/" + encode(commitId) + "/" + encode(path)))
-					.request(MediaType.MULTIPART_FORM_DATA)
-					.get(File.class);
-			}
-		});
-	}
-
-=======
-	String showFile(RepositoryModel repository, String commitId, String path);
+	public File showBinFile(RepositoryModel repository, String commitId, String path);
 	
->>>>>>> c56e17e9
 }